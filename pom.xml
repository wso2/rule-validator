--- conflicted
+++ resolved
@@ -118,49 +118,6 @@
         </plugins>
     </build>
 
-<<<<<<< HEAD
-    <dependencyManagement>
-        <dependencies>
-            <dependency>
-                <groupId>org.snakeyaml</groupId>
-                <artifactId>snakeyaml-engine</artifactId>
-                <version>${org.snakeyaml.snakeyaml.engine.version}</version>
-            </dependency>
-            <dependency>
-                <groupId>com.jayway.jsonpath</groupId>
-                <artifactId>json-path</artifactId>
-                <version>${com.jayway.jsonpath.version}</version>
-            </dependency>
-            <dependency>
-                <groupId>com.google.code.gson</groupId>
-                <artifactId>gson</artifactId>
-                <version>${com.google.code.gson.version}</version>
-            </dependency>
-            <dependency>
-                <groupId>com.github.erosb</groupId>
-                <artifactId>everit-json-schema</artifactId>
-                <version>${com.github.erosb.everit-json-schema.version}</version>
-            </dependency>
-            <dependency>
-                <groupId>org.reflections</groupId>
-                <artifactId>reflections</artifactId>
-                <version>${org.reflections.version}</version>
-            </dependency>
-            <dependency>
-                <groupId>org.apache.commons</groupId>
-                <artifactId>commons-lang3</artifactId>
-                <version>${apache.commons.lang3.version}</version>
-            </dependency>
-            <dependency>
-                <groupId>io.github.classgraph</groupId>
-                <artifactId>classgraph</artifactId>
-                <version>4.8.162</version>
-            </dependency>
-        </dependencies>
-    </dependencyManagement>
-
-=======
->>>>>>> 501885cb
     <repositories>
         <repository>
             <id>Sonatype-public</id>
